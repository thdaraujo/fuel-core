--- conflicted
+++ resolved
@@ -5,15 +5,12 @@
 scalar Bytes8
 scalar Bytes32
 scalar Bytes64
-<<<<<<< HEAD
 scalar Int4
 scalar Int8
 scalar UInt4
 scalar UInt8
 scalar Timestamp
 scalar Color
-=======
->>>>>>> 25158c98
 scalar ContractId
 scalar Salt
 
