--- conflicted
+++ resolved
@@ -33,16 +33,11 @@
 fuel-core = { version = "0.1", features = ["test-helpers"] }
 fuel-gql-client = { version = "0.1", features = ["test-helpers"] }
 fuel-indexer = { path = "../lib" }
-<<<<<<< HEAD
 fuel-storage = { version = "0.1" }
+fuel-tx = { version = "0.2", features = ["serde-types"] }
 fuel-types = { version = "0.1", features = ["serde-types"] }
 fuel-vm = { version = "0.1" }
 itertools = { version = "0.10" }
-=======
-fuel-tx = { version = "0.2", features = ["serde-types"] }
-fuels-core = { version = "0.1" }
-fuel-types = { version = "0.1", features = ["serde-types"] }
->>>>>>> aeb82df1
 serde_yaml = "0.8.19"
 tokio = { version = "1.8", features = ["macros", "rt-multi-thread"] }
 
