use crate::{
    chain_config::CoinConfig,
    database::{
        columns::{self, COIN, OWNED_COINS},
        Database, KvStoreError,
    },
    model::Coin,
    state::{Error, IterDirection},
};
<<<<<<< HEAD
use fuel_core_interfaces::model::Coin as CoinModel;
use fuel_storage::Storage;
use fuel_tx::{Address, AssetId, Bytes32, UtxoId};
use fuel_types::Word;
=======
use fuel_core_interfaces::common::{
    fuel_storage::Storage,
    fuel_tx::{Address, AssetId, Bytes32, UtxoId},
};
>>>>>>> 18a3468f
use itertools::Itertools;
use std::borrow::Cow;

fn owner_coin_id_key(owner: &Address, coin_id: &UtxoId) -> Vec<u8> {
    owner
        .as_ref()
        .iter()
        .chain(utxo_id_to_bytes(coin_id).iter())
        .copied()
        .collect()
}

// 32 Bytes for Tx_id + 1 byte for output_index
const SIZE_OF_UTXO_ID: usize = 264;

fn utxo_id_to_bytes(utxo_id: &UtxoId) -> Vec<u8> {
    let mut out = Vec::with_capacity(SIZE_OF_UTXO_ID);
    out.extend(utxo_id.tx_id().as_ref().iter());
    out.push(utxo_id.output_index());
    out
}

impl Storage<UtxoId, Coin> for Database {
    type Error = KvStoreError;

    fn insert(&mut self, key: &UtxoId, value: &Coin) -> Result<Option<Coin>, KvStoreError> {
        let coin_by_owner: Vec<u8> = owner_coin_id_key(&value.owner, key);
        // insert primary record
        let insert = Database::insert(self, utxo_id_to_bytes(key), columns::COIN, value.clone())?;
        // insert secondary index by owner
        Database::insert(self, coin_by_owner, columns::OWNED_COINS, true)?;
        Ok(insert)
    }

    fn remove(&mut self, key: &UtxoId) -> Result<Option<Coin>, KvStoreError> {
        let coin: Option<Coin> = Database::remove(self, &utxo_id_to_bytes(key), columns::COIN)?;

        // cleanup secondary index
        if let Some(coin) = &coin {
            let key = owner_coin_id_key(&coin.owner, key);
            let _: Option<bool> = Database::remove(self, key.as_slice(), columns::OWNED_COINS)?;
        }

        Ok(coin)
    }

    fn get(&self, key: &UtxoId) -> Result<Option<Cow<Coin>>, KvStoreError> {
        Database::get(self, &utxo_id_to_bytes(key), columns::COIN).map_err(Into::into)
    }

    fn contains_key(&self, key: &UtxoId) -> Result<bool, KvStoreError> {
        Database::exists(self, &utxo_id_to_bytes(key), columns::COIN).map_err(Into::into)
    }
}

impl Database {
    pub fn owned_coins(
        &self,
        owner: Address,
        start_coin: Option<UtxoId>,
        direction: Option<IterDirection>,
    ) -> impl Iterator<Item = Result<UtxoId, Error>> + '_ {
        self.iter_all::<Vec<u8>, bool>(
            OWNED_COINS,
            Some(owner.as_ref().to_vec()),
            start_coin.map(|b| owner_coin_id_key(&owner, &b)),
            direction,
        )
        // Safety: key is always 64 bytes
        .map(|res| {
            res.map(|(key, _)| {
                UtxoId::new(
                    unsafe { Bytes32::from_slice_unchecked(&key[32..64]) },
                    key[64],
                )
            })
        })
    }

    // TODO: Optimize this by creating an index
    pub fn owned_coins_by_asset_id(
        &self,
        owner: Address,
        asset_id: AssetId,
        start_coin: Option<UtxoId>,
        direction: Option<IterDirection>,
    ) -> impl Iterator<Item = Result<UtxoId, Error>> + '_ {
        self.iter_all::<Vec<u8>, bool>(
            OWNED_COINS,
            Some(owner.as_ref().to_vec()),
            start_coin.map(|b| owner_coin_id_key(&owner, &b)),
            direction,
        )
        // Safety: key is always 64 bytes
        .map(|res| {
            res.map(|(key, _)| {
                UtxoId::new(
                    unsafe { Bytes32::from_slice_unchecked(&key[32..64]) },
                    key[64],
                )
            })
        })
        .filter_ok(move |id| {
            Storage::<UtxoId, Coin>::get(self, id)
                .unwrap()
                .unwrap()
                .asset_id
                == asset_id
        })
    }

    pub fn get_coin_config(&self) -> Result<Option<Vec<CoinConfig>>, anyhow::Error> {
        let configs = self
            .iter_all::<Vec<u8>, Word>(COIN, None, None, None)
            .map(|raw_coin| -> CoinConfig {
                let coin = raw_coin.unwrap();

                let byte_id = Bytes32::new(coin.0[..32].try_into().unwrap());
                let output_index = coin.0[32];
                // Potentially chop off a byte for output index
                let tx_id = fuel_tx::UtxoId::new(byte_id, output_index);

                let ref_coin = Storage::<fuel_tx::UtxoId, CoinModel>::get(self, &tx_id).unwrap();

                let ref_coin = ref_coin.unwrap();

                let coin = ref_coin.into_owned();

                CoinConfig {
                    tx_id: Some(byte_id),
                    output_index: Some(output_index.into()),
                    block_created: Some(coin.block_created),
                    maturity: Some(coin.maturity),
                    owner: coin.owner,
                    amount: coin.amount,
                    asset_id: coin.asset_id,
                }
            })
            .collect();

        Ok(Some(configs))
    }
}<|MERGE_RESOLUTION|>--- conflicted
+++ resolved
@@ -7,17 +7,12 @@
     model::Coin,
     state::{Error, IterDirection},
 };
-<<<<<<< HEAD
-use fuel_core_interfaces::model::Coin as CoinModel;
-use fuel_storage::Storage;
-use fuel_tx::{Address, AssetId, Bytes32, UtxoId};
-use fuel_types::Word;
-=======
 use fuel_core_interfaces::common::{
     fuel_storage::Storage,
     fuel_tx::{Address, AssetId, Bytes32, UtxoId},
+    fuel_types::Word,
 };
->>>>>>> 18a3468f
+use fuel_core_interfaces::model::Coin as CoinModel;
 use itertools::Itertools;
 use std::borrow::Cow;
 
@@ -138,9 +133,9 @@
                 let byte_id = Bytes32::new(coin.0[..32].try_into().unwrap());
                 let output_index = coin.0[32];
                 // Potentially chop off a byte for output index
-                let tx_id = fuel_tx::UtxoId::new(byte_id, output_index);
+                let tx_id = UtxoId::new(byte_id, output_index);
 
-                let ref_coin = Storage::<fuel_tx::UtxoId, CoinModel>::get(self, &tx_id).unwrap();
+                let ref_coin = Storage::<UtxoId, CoinModel>::get(self, &tx_id).unwrap();
 
                 let ref_coin = ref_coin.unwrap();
 
