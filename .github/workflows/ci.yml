name: CI

on:
  workflow_dispatch:
  push:
    branches:
      - master
  pull_request:
  release:
    types: [published]

env:
  CARGO_TERM_COLOR: always
  RUSTFLAGS: -D warnings
  REGISTRY: ghcr.io

jobs:
  cancel-previous-runs:
    runs-on: ubuntu-latest
    steps:
      - name: Cancel Previous Runs
        uses: styfle/cancel-workflow-action@0.9.1
        with:
          access_token: ${{ github.token }}

  lint-toml-files:
    needs: cancel-previous-runs
    runs-on: ubuntu-latest
    steps:
      - uses: actions/checkout@v2
      - uses: actions-rs/toolchain@v1
        with:
          toolchain: stable
      - name: Install Cargo.toml linter
        uses: baptiste0928/cargo-install@v1
        with:
          crate: cargo-toml-lint
          version: "0.1"
      - name: Run Cargo.toml linter
        run: git ls-files | grep Cargo.toml$ | xargs --verbose -n 1 cargo-toml-lint
      - name: Notify if Job Fails
        uses: ravsamhq/notify-slack-action@v1
        if: always() && github.ref == 'refs/heads/master'
        with:
          status: ${{ job.status }}
          token: ${{ secrets.GITHUB_TOKEN }}
          notification_title: "{workflow} has {status_message}"
          message_format: "{emoji} *{workflow}* {status_message} in <{repo_url}|{repo}> : <{run_url}|View Run Results>"
          footer: ""
          notify_when: "failure"
        env:
          SLACK_WEBHOOK_URL: ${{ secrets.SLACK_WEBHOOK_NOTIFY_BUILD }}

  cargo-verifications:
    needs: cancel-previous-runs
    runs-on: ubuntu-latest
    strategy:
      matrix:
        include:
          - command: fmt
            args: --all --verbose -- --check
          - command: clippy
            args: --all-targets --all-features
          - command: check
            args: --all-targets --all-features
          - command: test
            args: --all-targets --all-features --workspace --exclude fuel-p2p
          - command: test
            args: --all-targets --no-default-features --workspace --exclude fuel-p2p
          # Split p2p into its own job so that it can use a single threaded runner
          - command: test
            args: --all-targets --all-features -p fuel-p2p -- --test-threads=1
            skip-error: true
    # disallow any job that takes longer than 30 minutes
    timeout-minutes: 30
    continue-on-error: ${{ matrix.skip-error || false }}
    steps:
      - uses: actions/checkout@v2
      - uses: actions-rs/toolchain@v1
        with:
          toolchain: stable
      - uses: Swatinem/rust-cache@v1
        with:
          key: "${{ matrix.command }} ${{ matrix.args }}"
      - name: ${{ matrix.command }} ${{ matrix.args }}
        uses: actions-rs/cargo@v1
        with:
          command: ${{ matrix.command }}
          args: ${{ matrix.args }}
      - name: Notify if Job Fails
        uses: ravsamhq/notify-slack-action@v1
        if: always() && github.ref == 'refs/heads/master'
        with:
          status: ${{ job.status }}
          token: ${{ secrets.GITHUB_TOKEN }}
          notification_title: "{workflow} has {status_message}"
          message_format: "{emoji} *{workflow}* {status_message} in <{repo_url}|{repo}> : <{run_url}|View Run Results>"
          footer: ""
          notify_when: "failure"
        env:
          SLACK_WEBHOOK_URL: ${{ secrets.SLACK_WEBHOOK_NOTIFY_BUILD }}
          RUSTFLAGS: -D warnings

  publish-crates:
    # Only do this job if publishing a release
    needs:
      - lint-toml-files
      - cargo-verifications
    if: github.event_name == 'release' && github.event.action == 'published'
    runs-on: ubuntu-latest

    steps:
      - name: Checkout repository
        uses: actions/checkout@v2

      - name: Install toolchain
        uses: actions-rs/toolchain@v1
        with:
          toolchain: stable
          override: true

      - name: Verify tag version
        run: |
          curl -sSLf "https://github.com/TomWright/dasel/releases/download/v1.24.3/dasel_linux_amd64" -L -o dasel && chmod +x dasel
          mv ./dasel /usr/local/bin/dasel
          ./.github/workflows/scripts/verify_tag.sh ${{ github.ref_name }} fuel-client/Cargo.toml
          ./.github/workflows/scripts/verify_tag.sh ${{ github.ref_name }} fuel-core/Cargo.toml
          ./.github/workflows/scripts/verify_tag.sh ${{ github.ref_name }} fuel-core-interfaces/Cargo.toml
          ./.github/workflows/scripts/verify_tag.sh ${{ github.ref_name }} fuel-p2p/Cargo.toml
          ./.github/workflows/scripts/verify_tag.sh ${{ github.ref_name }} fuel-txpool/Cargo.toml

      - name: Verify helm chart version
        run: |
          ./.github/workflows/scripts/verify_chart_version.sh

      - name: Publish crate
        uses: katyo/publish-crates@v1
        with:
          publish-delay: 30000
          registry-token: ${{ secrets.CARGO_REGISTRY_TOKEN }}

      - name: Notify if Job Fails
        uses: ravsamhq/notify-slack-action@v1
        if: always()
        with:
          status: ${{ job.status }}
          token: ${{ secrets.GITHUB_TOKEN }}
          notification_title: "{workflow} has {status_message}"
          message_format: "{emoji} *{workflow}* {status_message} in <{repo_url}|{repo}> : <{run_url}|View Run Results>"
          footer: ""
          notify_when: "failure"
        env:
          SLACK_WEBHOOK_URL: ${{ secrets.SLACK_WEBHOOK_NOTIFY_BUILD }}

  publish-docker-image:
    needs:
      - cancel-previous-runs
      - lint-toml-files
      - cargo-verifications
      - publish-crates

    if: always()
    runs-on: ubuntu-latest
    permissions:
      contents: read
      packages: write

    steps:
      # This is a way to make this job run after publish-crates even if it's skipped on master or pr branches
      # https://stackoverflow.com/a/69252812/680811
      - name: fail if any dependent jobs failed
        if: ${{ contains(needs.*.result, 'failure') }}
        run: exit 1

      - name: Checkout repository
        uses: actions/checkout@v2

      - name: Docker meta
        id: meta
        uses: docker/metadata-action@v3
        with:
          images: |
            ghcr.io/fuellabs/fuel-core
          tags: |
            type=sha
            type=ref,event=branch
            type=ref,event=tag
            type=semver,pattern={{raw}}
          flavor: |
            latest=${{ github.ref == 'refs/heads/master' }}

      - name: Set up Docker Buildx
        uses: docker/setup-buildx-action@v1

      - name: Log in to the ghcr.io registry
        uses: docker/login-action@v1
        with:
          registry: ${{ env.REGISTRY }}
          username: ${{ github.repository_owner }}
          password: ${{ secrets.GITHUB_TOKEN }}

      - name: Build and push the image to ghcr.io
        uses: docker/build-push-action@v2
        with:
          context: .
          file: deployment/Dockerfile
          push: true
          tags: ${{ steps.meta.outputs.tags }}
          labels: ${{ steps.meta.outputs.labels }}
          cache-from: type=gha
          cache-to: type=gha,mode=max

      - name: Notify if Job Fails
        uses: ravsamhq/notify-slack-action@v1
        if: always() && (github.ref == 'refs/heads/master' || github.ref_type == 'tag')
        with:
          status: ${{ job.status }}
          token: ${{ secrets.GITHUB_TOKEN }}
          notification_title: "{workflow} has {status_message}"
          message_format: "{emoji} *{workflow}* {status_message} in <{repo_url}|{repo}> : <{run_url}|View Run Results>"
          footer: ""
          notify_when: "failure"
        env:
          SLACK_WEBHOOK_URL: ${{ secrets.SLACK_WEBHOOK_NOTIFY_BUILD }}
<<<<<<< HEAD

  build-publish-release-image:
    # Build & Publish Docker Image Per Fuel-Core Release
    needs: publish
    runs-on: ubuntu-latest
    permissions:
      contents: read
      packages: write
=======
>>>>>>> c52942bc

  publish-fuel-core-binary:
    name: Release fuel-core binaries
    runs-on: ${{ matrix.job.os }}
    # Only do this job if publishing a release
    needs:
      - lint-toml-files
      - cargo-verifications
    if: github.event_name == 'release' && github.event.action == 'published'
    strategy:
      matrix:
        job:
          - os: ubuntu-latest
            platform: linux
            target: x86_64-unknown-linux-gnu
            cross_image: x86_64-linux-gnu
          - os: ubuntu-latest
            platform: linux
            target: x86_64-unknown-linux-musl
            cross_image: x86_64-linux-musl
          - os: ubuntu-latest
            platform: linux-arm
            target: aarch64-unknown-linux-gnu
            cross_image: aarch64-linux-gnu
          - os: ubuntu-latest
            platform: linux-arm
            target: aarch64-unknown-linux-musl
            cross_image: aarch64-linux-musl
          - os: macos-latest
            platform: darwin
            target: x86_64-apple-darwin
          - os: macos-latest
            platform: darwin-arm
            target: aarch64-apple-darwin
    steps:
      - name: Checkout repository
        uses: actions/checkout@v2
<<<<<<< HEAD

      - name: Docker meta
        id: meta
        uses: docker/metadata-action@v3
        with:
          images: |
            ghcr.io/fuellabs/fuel-core
          tags: |
            type=semver,pattern={{raw}}
=======
>>>>>>> c52942bc

      - name: Set up Docker Buildx
        uses: docker/setup-buildx-action@v1

<<<<<<< HEAD
      - name: Log in to the ghcr.io registry
        uses: docker/login-action@v1
        with:
          registry: ${{ env.REGISTRY }}
          username: ${{ github.repository_owner }}
          password: ${{ secrets.GITHUB_TOKEN }}

      - name: Build and push the image to ghcr.io
=======
      - name: Setup custom cross env ${{ matrix.job.cross_image }}
        if: matrix.job.cross_image
>>>>>>> c52942bc
        uses: docker/build-push-action@v2
        with:
          context: ci
          file: ci/Dockerfile.${{ matrix.job.target }}-clang
          tags: ${{ matrix.job.cross_image }}:latest
          load: true
          cache-from: type=gha
          cache-to: type=gha,mode=max

<<<<<<< HEAD
=======
      - name: Install packages (macOS)
        if: matrix.job.os == 'macos-latest'
        run: |
          ci/macos-install-packages.sh

      - name: Install toolchain
        uses: actions-rs/toolchain@v1
        with:
          profile: minimal
          toolchain: stable
          target: ${{ matrix.job.target }}
          override: true

      - uses: Swatinem/rust-cache@v1
        with:
          cache-on-failure: true
          key: "${{ matrix.job.target }}"

      - name: Install cross
        uses: baptiste0928/cargo-install@v1
        with:
          crate: cross
          cache-key: "${{ matrix.job.target }}"

      - name: Build fuel-core
        run: |
          cross build --profile=release --target ${{ matrix.job.target }} -p fuel-core

      - name: Strip release binary linux x86_64
        if: matrix.job.platform == 'linux'
        run: strip "target/${{ matrix.job.target }}/release/fuel-core"

      - name: Strip release binary aarch64-linux-gnu
        if: matrix.job.target == 'aarch64-unknown-linux-gnu'
        run: |
          docker run --rm -v \
          "$PWD/target:/target:Z" \
          aarch64-linux-gnu:latest \
          aarch64-linux-gnu-strip \
          /target/aarch64-unknown-linux-gnu/release/fuel-core

      - name: Strip release binary aarch64-linux-musl
        if: matrix.job.target == 'aarch64-unknown-linux-musl'
        run: |
          docker run --rm -v \
          "$PWD/target:/target:Z" \
          aarch64-linux-musl:latest \
          aarch64-linux-musl-strip \
          /target/aarch64-unknown-linux-musl/release/fuel-core

      - name: Strip release binary mac
        if: matrix.job.os == 'macos-latest'
        run: strip -x "target/${{ matrix.job.target }}/release/fuel-core"

      - name: Prepare Binary Artifact
        env:
          PLATFORM_NAME: ${{ matrix.job.platform }}
          TARGET: ${{ matrix.job.target }}
        run: |
          # trim refs/tags/ prefix
          FUEL_CORE_VERSION="${GITHUB_REF#refs/tags/}"
          # optionally trim v from tag prefix
          FUEL_CORE_VERSION="${FUEL_CORE_VERSION#v}"
          echo "version is: $FUEL_CORE_VERSION"
          # setup artifact filename
          ARTIFACT="fuel-core-$FUEL_CORE_VERSION-${{ env.TARGET }}"
          ZIP_FILE_NAME="$ARTIFACT.tar.gz"
          echo "ZIP_FILE_NAME=$ZIP_FILE_NAME" >> $GITHUB_ENV
          # create zip file
          mkdir -pv "$ARTIFACT"
          cp "target/${{ matrix.job.target }}/release/fuel-core" "$ARTIFACT"
          tar -czvf "$ZIP_FILE_NAME" "$ARTIFACT"

      - name: Upload Binary Artifact
        uses: actions/upload-release-asset@v1
        env:
          GITHUB_TOKEN: ${{ github.token }}
        with:
          upload_url: ${{ github.event.release.upload_url }}
          asset_path: ./${{ env.ZIP_FILE_NAME }}
          asset_name: ${{ env.ZIP_FILE_NAME }}
          asset_content_type: application/gzip

>>>>>>> c52942bc
      - name: Notify if Job Fails
        uses: ravsamhq/notify-slack-action@v1
        # need to find a work-around to be able to run this action on mac
        if: always() && (github.ref == 'refs/heads/master' || github.ref_type == 'tag') && matrix.job.os != 'macos-latest'
        with:
          status: ${{ job.status }}
          token: ${{ secrets.GITHUB_TOKEN }}
          notification_title: "{workflow} has {status_message}"
          message_format: "{emoji} *{workflow}* {status_message} in <{repo_url}|{repo}> : <{run_url}|View Run Results>"
          footer: ""
          notify_when: "failure"
<<<<<<< HEAD
        env:
          SLACK_WEBHOOK_URL: ${{ secrets.SLACK_WEBHOOK_NOTIFY_BUILD }}

  deploy:
    # Deploy Latest Fuel-Core Release
    runs-on: ubuntu-latest

    steps:
      - name: Deploy Fuel-Core Developer Environment
        uses: peter-evans/repository-dispatch@v2
        if: github.ref == 'refs/heads/master'
        with:
          # Personal Access Token to trigger repository_dispatch actions
          token: ${{ secrets.REPO_TOKEN }}
          repository: FuelLabs/fuel-deployment
          event-type: deploy-fuel-core-dev
          client-payload: '{ "k8s-type": "${{ env.K8S }}", "config-directory": "${{ env.CONFIG }}", "config-env": "${{ env.ENV }}", "delete-infra": "${{ env.DELETE_INFRA }}" }'
        env:
          CONFIG: "fuel-dev1"
          K8S: "eks"
          ENV: "fueldevsway.env"
          DELETE_INFRA: true
=======
        env:
          SLACK_WEBHOOK_URL: ${{ secrets.SLACK_WEBHOOK_NOTIFY_BUILD }}
>>>>>>> c52942bc
<|MERGE_RESOLUTION|>--- conflicted
+++ resolved
@@ -222,17 +222,6 @@
           notify_when: "failure"
         env:
           SLACK_WEBHOOK_URL: ${{ secrets.SLACK_WEBHOOK_NOTIFY_BUILD }}
-<<<<<<< HEAD
-
-  build-publish-release-image:
-    # Build & Publish Docker Image Per Fuel-Core Release
-    needs: publish
-    runs-on: ubuntu-latest
-    permissions:
-      contents: read
-      packages: write
-=======
->>>>>>> c52942bc
 
   publish-fuel-core-binary:
     name: Release fuel-core binaries
@@ -270,35 +259,12 @@
     steps:
       - name: Checkout repository
         uses: actions/checkout@v2
-<<<<<<< HEAD
-
-      - name: Docker meta
-        id: meta
-        uses: docker/metadata-action@v3
-        with:
-          images: |
-            ghcr.io/fuellabs/fuel-core
-          tags: |
-            type=semver,pattern={{raw}}
-=======
->>>>>>> c52942bc
 
       - name: Set up Docker Buildx
         uses: docker/setup-buildx-action@v1
 
-<<<<<<< HEAD
-      - name: Log in to the ghcr.io registry
-        uses: docker/login-action@v1
-        with:
-          registry: ${{ env.REGISTRY }}
-          username: ${{ github.repository_owner }}
-          password: ${{ secrets.GITHUB_TOKEN }}
-
-      - name: Build and push the image to ghcr.io
-=======
       - name: Setup custom cross env ${{ matrix.job.cross_image }}
         if: matrix.job.cross_image
->>>>>>> c52942bc
         uses: docker/build-push-action@v2
         with:
           context: ci
@@ -308,8 +274,6 @@
           cache-from: type=gha
           cache-to: type=gha,mode=max
 
-<<<<<<< HEAD
-=======
       - name: Install packages (macOS)
         if: matrix.job.os == 'macos-latest'
         run: |
@@ -393,7 +357,6 @@
           asset_name: ${{ env.ZIP_FILE_NAME }}
           asset_content_type: application/gzip
 
->>>>>>> c52942bc
       - name: Notify if Job Fails
         uses: ravsamhq/notify-slack-action@v1
         # need to find a work-around to be able to run this action on mac
@@ -405,7 +368,6 @@
           message_format: "{emoji} *{workflow}* {status_message} in <{repo_url}|{repo}> : <{run_url}|View Run Results>"
           footer: ""
           notify_when: "failure"
-<<<<<<< HEAD
         env:
           SLACK_WEBHOOK_URL: ${{ secrets.SLACK_WEBHOOK_NOTIFY_BUILD }}
 
@@ -427,8 +389,4 @@
           CONFIG: "fuel-dev1"
           K8S: "eks"
           ENV: "fueldevsway.env"
-          DELETE_INFRA: true
-=======
-        env:
-          SLACK_WEBHOOK_URL: ${{ secrets.SLACK_WEBHOOK_NOTIFY_BUILD }}
->>>>>>> c52942bc
+          DELETE_INFRA: true